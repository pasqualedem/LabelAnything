--- conflicted
+++ resolved
@@ -116,7 +116,6 @@
             x = blk(x)
         x = x.permute(0, 3, 1, 2)
 
-<<<<<<< HEAD
         if return_last_block_state:
             last_block = x.clone()
 
@@ -126,12 +125,6 @@
             ResultDict.LAST_HIDDEN_STATE: x,
             ResultDict.LAST_BLOCK_STATE: last_block,
         }
-=======
-        x = x.permute(0, 3, 1, 2)
-        if self.project_last_hidden:
-            x = self.neck(x)
-        return x
->>>>>>> 8c38cd86
 
 
 class Block(nn.Module):
