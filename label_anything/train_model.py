import tqdm
import torch

from torch.optim import AdamW
from label_anything.logger.utils import (
    extract_boxes_from_tensor,
    extract_vertices_from_tensor,
    image_with_points,
    structure_annotations,
)
from save import save_model
from utils.utils import log_every_n
from substitution import Substitutor
from logger.text_logger import get_logger
from accelerate import Accelerator
from torchmetrics.functional.classification import multiclass_jaccard_index

logger = get_logger(__name__)


def train_epoch(
    args,
    model,
    optimizer,
    criterion,
    dataloader,
    epoch,
    comet_logger,
    accelerator,
    train_metrics,
):
    model.train()
    total_loss = 0
    correct = 0
    total_jaccard = 0

    model, optimizer, dataloader = accelerator.prepare(model, optimizer, dataloader)

    for batch_idx, batch_dict in tqdm(enumerate(dataloader)):
<<<<<<< HEAD
        optimizer.zero_grad()
        image_dict, gt = batch_dict

        outputs = model(image_dict)
        loss = criterion(outputs, gt)

        pred = outputs.argmax(dim=1, keepdim=True)
        jaccard = multiclass_jaccard_index(pred, gt, num_classes=outputs.shape[1])

        accelerator.backward()
        optimizer.step()

        batch_correct = pred.eq(image_dict["example"].view_as(pred)).sum().item()
        batch_total = image_dict["example"].size(0)

        total_loss += loss.item()
        total_jaccard += jaccard.item()
        correct += batch_correct
        comet_logger.log_metric("batch_accuracy", batch_correct / batch_total)
        comet_logger.log_metric("batch_jaccard", jaccard.item())

        if log_every_n(batch_idx, args.logger["n_iter"]):
            query_image = image_dict["query_image"][0]
            points = image_dict["prompt_points"][0, 0]
            boxes = image_dict["prompt_boxes"][0, 0]
            mask = image_dict["prompt_mask"][0, 0]
            annotations_boxes = structure_annotations(extract_boxes_from_tensor(boxes))
            annotations_mask = structure_annotations(extract_vertices_from_tensor(mask))
            comet_logger.log_image(
                query_image,
                annotations_mask,
            )
            comet_logger.log_image(
                query_image,
                annotations_boxes,
            )
            comet_logger.log_image(image_with_points(query_image, points))
=======
        substitutor = Substitutor(
            batch_dict,
            threshold=args["substitution_threshold"],
            num_points=args.get("num_points", 1),
        )
        for batch_dict in substitutor:
            optimizer.zero_grad()
            image_dict, gt = batch_dict

            outputs = model(image_dict)
            loss = criterion(outputs, gt)

            pred = outputs.argmax(dim=1, keepdim=True)

            accelerator.backward()
            optimizer.step()

            batch_correct = pred.eq(image_dict["example"].view_as(pred)).sum().item()
            batch_total = image_dict["example"].size(0)

            total_loss += loss.item()
            correct += batch_correct
            comet_logger.log_metric("batch_accuracy", batch_correct / batch_total)
            substitutor.generate_new_points(pred, gt)

            if log_every_n(batch_idx, args.logger["n_iter"]):
                query_image = image_dict["query_image"][0]
                points = image_dict["prompt_points"][0, 0]
                boxes = image_dict["prompt_boxes"][0, 0]
                mask = image_dict["prompt_mask"][0, 0]
                annotations_boxes = structure_annotations(extract_boxes_from_tensor(boxes))
                annotations_mask = structure_annotations(extract_vertices_from_tensor(mask))
                comet_logger.log_image(
                    query_image,
                    annotations_mask,
                )
                comet_logger.log_image(
                    query_image,
                    annotations_boxes,
                )
                comet_logger.log_image(image_with_points(query_image, points))
>>>>>>> e31933e0

    total_loss /= len(dataloader.dataset)
    correct /= len(dataloader.dataset)
    total_jaccard /= len(dataloader.dataset)

    comet_logger.log_metrics(
        {"accuracy": correct, "loss": total_loss, "jaccard": total_jaccard},
        epoch=epoch,
    )


def test(model, criterion, dataloader, epoch, comet_logger):
    model.eval()
    total_loss = 0
    correct = 0

    with torch.no_grad():
        for batch_idx, batch_dict in tqdm(enumerate(dataloader)):
            image_dict, gt = batch_dict

            output = model(image_dict)
            total_loss += criterion(output, gt).item()  # sum up batch loss
            pred = output.argmax(
                dim=1,
                keepdim=True,
            )  # get the index of the max log-probability
            correct += pred.eq(image_dict["example"].view_as(pred)).sum().item()

        total_loss /= len(dataloader.dataset)
        correct /= len(dataloader.dataset)

        comet_logger.log_metrics({"accuracy": correct, "loss": total_loss}, epoch=epoch)


def train(args, model, dataloader, comet_logger, experiment, train_params):
    logger.info("Start training loop...")
    accelerator = Accelerator()

    # Loss and Optimizer da overraidere
    criterion = train_params["loss"]
    train_metrics = train_params["optimizer"]
    optimizer = AdamW(model.parameters(), lr=train_params["initial_lr"])

    # Train the Model
    with experiment.train():
        logger.info(f"Running Model Training {args.name}")
        for epoch in range(train_params["max_epochs"]):
            logger.info("Epoch: {}/{}".format(epoch, train_params["max_epochs"]))
            train_epoch(
                args,
                model,
                optimizer,
                criterion,
                dataloader,
                epoch,
                comet_logger,
                accelerator,
                train_metrics,
            )

    # save_model(experiment, model, model._get_name)
    logger.info(f"Finished Training {args.name}")

    # with experiment.test():
    #     logger.info(f"Running Model Testing {args.name}")
    #     for epoch in range(hyper_params["num_epochs"]):
    #         test(args, model, criterion, dataloader, comet_logger)

    # logger.info(f"Finished Testing {args.name}")
    experiment.end()<|MERGE_RESOLUTION|>--- conflicted
+++ resolved
@@ -37,45 +37,6 @@
     model, optimizer, dataloader = accelerator.prepare(model, optimizer, dataloader)
 
     for batch_idx, batch_dict in tqdm(enumerate(dataloader)):
-<<<<<<< HEAD
-        optimizer.zero_grad()
-        image_dict, gt = batch_dict
-
-        outputs = model(image_dict)
-        loss = criterion(outputs, gt)
-
-        pred = outputs.argmax(dim=1, keepdim=True)
-        jaccard = multiclass_jaccard_index(pred, gt, num_classes=outputs.shape[1])
-
-        accelerator.backward()
-        optimizer.step()
-
-        batch_correct = pred.eq(image_dict["example"].view_as(pred)).sum().item()
-        batch_total = image_dict["example"].size(0)
-
-        total_loss += loss.item()
-        total_jaccard += jaccard.item()
-        correct += batch_correct
-        comet_logger.log_metric("batch_accuracy", batch_correct / batch_total)
-        comet_logger.log_metric("batch_jaccard", jaccard.item())
-
-        if log_every_n(batch_idx, args.logger["n_iter"]):
-            query_image = image_dict["query_image"][0]
-            points = image_dict["prompt_points"][0, 0]
-            boxes = image_dict["prompt_boxes"][0, 0]
-            mask = image_dict["prompt_mask"][0, 0]
-            annotations_boxes = structure_annotations(extract_boxes_from_tensor(boxes))
-            annotations_mask = structure_annotations(extract_vertices_from_tensor(mask))
-            comet_logger.log_image(
-                query_image,
-                annotations_mask,
-            )
-            comet_logger.log_image(
-                query_image,
-                annotations_boxes,
-            )
-            comet_logger.log_image(image_with_points(query_image, points))
-=======
         substitutor = Substitutor(
             batch_dict,
             threshold=args["substitution_threshold"],
@@ -87,8 +48,10 @@
 
             outputs = model(image_dict)
             loss = criterion(outputs, gt)
+            substitutor.generate_new_points(pred, gt)
 
             pred = outputs.argmax(dim=1, keepdim=True)
+            jaccard = multiclass_jaccard_index(pred, gt, num_classes=outputs.shape[1])
 
             accelerator.backward()
             optimizer.step()
@@ -97,9 +60,10 @@
             batch_total = image_dict["example"].size(0)
 
             total_loss += loss.item()
+            total_jaccard += jaccard.item()
             correct += batch_correct
             comet_logger.log_metric("batch_accuracy", batch_correct / batch_total)
-            substitutor.generate_new_points(pred, gt)
+            comet_logger.log_metric("batch_jaccard", jaccard.item())
 
             if log_every_n(batch_idx, args.logger["n_iter"]):
                 query_image = image_dict["query_image"][0]
@@ -117,7 +81,6 @@
                     annotations_boxes,
                 )
                 comet_logger.log_image(image_with_points(query_image, points))
->>>>>>> e31933e0
 
     total_loss /= len(dataloader.dataset)
     correct /= len(dataloader.dataset)
