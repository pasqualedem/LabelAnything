--- conflicted
+++ resolved
@@ -329,12 +329,7 @@
                 if n_ann > self.max_points_annotations:
                     prompt_types = [PromptType.MASK] * n_ann
                 else:
-<<<<<<< HEAD
-                    prompt_types = np.random.choice(list(map(lambda x: x.value, possible_prompt_types)), size=n_ann)
-=======
                     prompt_types = random.choices(possible_prompt_types, k=n_ann)
-
->>>>>>> 54466224
                 for ann, prompt_type in zip(
                     self.img2cat_annotations[img_id][cat_id], prompt_types
                 ):
