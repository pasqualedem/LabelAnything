--- conflicted
+++ resolved
@@ -20,11 +20,8 @@
     "test_weedmap": WeedMapTestDataset,
     "test_dram": DramTestDataset,
     "test_brain": BrainTestDataset,
-<<<<<<< HEAD
     "test_kvaris": KvarisTestDataset,
     "test_pascal": PascalVOCTestDataset,
-=======
->>>>>>> d90149da
 }
 
 
