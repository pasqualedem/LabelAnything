--- conflicted
+++ resolved
@@ -10,12 +10,7 @@
 from label_anything.data.transforms import CustomNormalize, CustomResize
 from label_anything.data.utils import get_mean_std
 from label_anything.data.weedmap import WeedMapTestDataset
-<<<<<<< HEAD
-from label_anything.data.brain_mri import BrainMriTestDataset
-=======
-from label_anything.data.pascal import PascalVOCTestDataset
 from label_anything.data.brain_mri import BrainMriTestDataset, BrainTestDataset
->>>>>>> c485a5d3
 
 
 TEST_DATASETS = {
@@ -23,12 +18,7 @@
     "test_lvis": CocoLVISTestDataset,
     "test_weedmap": WeedMapTestDataset,
     "test_dram": DramTestDataset,
-<<<<<<< HEAD
-    "test_brain": BrainMriTestDataset,
-=======
     "test_brain": BrainTestDataset,
-    "test_pascal": PascalVOCTestDataset,
->>>>>>> c485a5d3
 }
 
 
