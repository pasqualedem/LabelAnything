--- conflicted
+++ resolved
@@ -25,15 +25,11 @@
 ):
     model.train()
     total_loss = 0
-<<<<<<< HEAD
     total_jaccard = 0
     total_fbiou = 0
-=======
     first_step_loss = 0
-    correct = 0
-    total_jaccard = 0
     first_step_jaccard = 0
->>>>>>> 4f486ffc
+    first_step_fbiou = 0
 
     model, optimizer, dataloader = accelerator.prepare(model, optimizer, dataloader)
 
@@ -64,32 +60,7 @@
 
             total_loss += loss.item()
             total_jaccard += jaccard_value.item()
-<<<<<<< HEAD
-            total_fbiou += fbiou_value.item()
-            comet_logger.log_metric("batch_jaccard", jaccard_value.item())
-
-            if log_every_n(batch_idx, train_params["logger"]):
-                comet_logger.log_batch(
-                    batch_idx=batch_idx,
-                    step=i,
-                    input_dict=input_dict,
-                    categories=dataloader.dataset.categories,
-                )
-                comet_logger.log_gt(
-                    batch_idx,
-                    i,
-                    input_dict,
-                    gt,
-                    categories=dataloader.dataset.categories,
-                )
-            bar.set_postfix({"loss": loss.item()})
-
-    total_loss /= len(dataloader.dataset)
-    total_jaccard /= len(dataloader.dataset)
-
-    comet_logger.log_metrics(
-        {"loss": total_loss, "jaccard/mIoU": total_jaccard, "FB-IoU": total_fbiou},
-=======
+            total_fbiou = fbiou_value.item()
             if i == 0:
                 first_step_loss += loss.item()
                 first_step_jaccard += jaccard_value.item()
@@ -110,14 +81,15 @@
             # gt,
             # categories=dataloader.dataset.categories,
             # )
-            bar.set_postfix({"loss": loss.item(), "jac": jaccard_value.item()})
+            bar.set_postfix({"loss": loss.item(), "jac/miou": jaccard_value.item(), "fbiou": fbiou_value.item()})
             tot_steps += 1
 
     total_loss /= tot_steps
-    correct /= tot_steps
     total_jaccard /= tot_steps
+    total_fbiou /= tot_steps
     first_step_loss /= len(dataloader.dataset)
     first_step_jaccard /= len(dataloader.dataset)
+    first_step_fbiou /= len(dataloader.dataset)
 
     comet_logger.log_metrics(
         {
@@ -127,7 +99,6 @@
             "first_step_loss": first_step_loss,
             "first_step_jaccard": first_step_jaccard,
         },
->>>>>>> 4f486ffc
         epoch=epoch,
     )
 
