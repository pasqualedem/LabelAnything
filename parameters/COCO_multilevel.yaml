--- conflicted
+++ resolved
@@ -100,12 +100,7 @@
   dataloader:
     num_workers: [32]
     prefetch_factor: [2]
-<<<<<<< HEAD
-    # possible_batch_example_nums: [[[2, 1, 4], [2, 4, 2], [2, 1, 2], [4, 2, 2], [4, 4, 1], [16, 1, 1]]] 
-    possible_batch_example_nums: [[[1, 1, 2]]]
-=======
     possible_batch_example_nums: [[[1, 1, 4], [1, 4, 2], [2, 1, 2], [2, 2, 2], [2, 4, 1], [16, 1, 1]]]
->>>>>>> aef3a941
     val_possible_batch_example_nums: [[[2, 1]]] 
     prompt_types: [["point", "bbox", "mask"]]
     prompt_choice_level: [["episode"]]
