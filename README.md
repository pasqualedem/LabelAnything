# LabelAnything

This repository contains the official code for the paper "LabelAnything: Multi-Class Few-Shot Semantic Segmentation with Visual Prompts".

## Requirements

Create a virtual environment using our conda environment file:

```bash
conda env create -f environment.yml
conda activate label_anything
```

## Prepare the Datasets

Enter the `data` directory, create and enter the directory `coco` and download the COCO 2017 train and val images and the COCO 2014 annotations from the [COCO website](https://cocodataset.org/#download):

```bash
cd data
mkdir coco
cd coco
wget http://images.cocodataset.org/zips/train2017.zip
wget http://images.cocodataset.org/zips/val2017.zip
wget http://images.cocodataset.org/annotations/annotations_trainval2014.zip
```

Unzip the files:

```bash
unzip train2017.zip
unzip val2017.zip
unzip annotations_trainval2014.zip
rm -rf train2017.zip val2017.zip annotations_trainval2014.zip
```

The `coco` directory should now contain the following files and directories:

```
coco
├── annotations
│   ├── captions_train2014.json
│   ├── captions_val2014.json
│   ├── instances_train2014.json
│   ├── instances_val2014.json
|   ├── person_keypoints_train2014.json
|   └── person_keypoints_val2014.json
├── train2017
└── val2017
```

Now, join the images of the train and val sets into a single directory:

```bash
mv val2017/* train2017
mv train2017 train_val_2017
rm -rf val2017
```

Finally, you will have to rename image filenames in the COCO 2014 annotations to match the filenames in the `train_val_2017` directory. To do this, run the following script:

```bash
python main.py rename_coco20i_json --instances-path data/coco/annotations/instances_train2014.json
python main.py rename_coco20i_json --instances-path data/coco/annotations/instances_val2014.json
```

## Preprocess

We use [Segment Anything](https://github.com/facebookresearch/segment-anything) pretrained models to extract image features. Enter the `checkpoints` directory and download the pretrained models from the Segment Anything repository:

```bash
cd checkpoints
wget https://dl.fbaipublicfiles.com/segment_anything/sam_vit_b_01ec64.pth
```

**Optional**: To optimize model training and evaluation, you can extract the output of the vision encoder for each image in the COCO dataset, and save it to disk. We call `last_hidden_state` the directory containing the output of the convolutional neck we added on top of the Vision Transformer, while we call `last_block_state` the final output of ViT. This can be done by running the following script:

```bash
mkdir -p data/coco/vit_sam_embeddings/last_hidden_state
mkdir data/coco/vit_sam_embeddings/last_block_state
python main.py preprocess --encoder vit_b --checkpoint checkpoints/sam_vit_b_01ec64.pth --use_sam_checkpoint --directory data/coco/train_val_2017 --batch_size 16 --num_workers=8 --outfolder data/coco/vit_sam_embeddings/last_hidden_state --last_block_dir data/coco/vit_sam_embeddings/last_block_state
```

## Train (Optional)

You can train LabelAnything model by running the command:

```bash
python main.py experiment --parameters="parameters/COCO_vit.yaml"
```

If you extracted the embeddings you can run the command:

```bash
python main.py experiment --parameters="parameters/COCO.yaml"
```

If you have a multi GPU machine, you can run the command:

```bash
accelerate launch --multi_gpu main.py experiment --parameters="parameters/COCO.yaml"
accelerate launch --multi_gpu main.py experiment --parameters="parameters/COCO_vit.yaml"  
```

## Test

## Demo

## Project Organization

    ├── LICENSE
    ├── Makefile           <- Makefile with commands like `make data` or `make train`
    ├── README.md          <- The top-level README for developers using this project.
    ├── data
    │   ├── external       <- Data from third party sources.
    │   ├── interim        <- Intermediate data that has been transformed.
    │   ├── processed      <- The final, canonical data sets for modeling.
    │   └── raw            <- The original, immutable data dump.
    │
    ├── docs               <- A default Sphinx project; see sphinx-doc.org for details
    │
    ├── checkpoints        <- Trained and serialized models, model predictions, or model summaries
    │
    ├── notebooks          <- Jupyter notebooks. Naming convention is a number (for ordering),
    │                         the creator's initials, and a short `-` delimited description, e.g.
    │                         `1.0-jqp-initial-data-exploration`.
    │
    ├── references         <- Data dictionaries, manuals, and all other explanatory materials.
    │
    ├── reports            <- Generated analysis as HTML, PDF, LaTeX, etc.
    │   └── figures        <- Generated graphics and figures to be used in reporting
    │
    ├── requirements.txt   <- The requirements file for reproducing the analysis environment, e.g.
    │                         generated with `pip freeze > requirements.txt`
    │
    ├── setup.py           <- makes project pip installable (pip install -e .) so src can be imported
    ├── label_anything     <- Source code for use in this project.
    │   ├── __init__.py    <- Makes src a Python module
    │   │
    │   ├── data           <- Scripts to download or generate data
    │   │   └── make_dataset.py
    │   │
    │   ├── features       <- Scripts to turn raw data into features for modeling
    │   │   └── build_features.py
    │   │
    │   ├── models         <- Scripts of the models
    │   │
    │   └── visualization  <- Scripts to create exploratory and results oriented visualizations
    │       └── visualize.py
    │
    └── tox.ini            <- tox file with settings for running tox; see tox.readthedocs.io


--------

* HOW TO CREATE A VENV FOR CINECA
- we need to add another file for cineca requirements
```
python3 -m venv .venv
source .venv/bin/activate
pip install --upgrade pip
pip install torch torchvision torchaudio --index-url https://download.pytorch.org/whl/cu118
pip install -r requirements_cineca.txt
```

* GENERAL PURPOSE ENVIRONMENT
```
python3 -m venv .venv
source .venv/bin/activate
pip install --upgrade pip
pip install torch torchvision torchaudio
pip install -r requirements.txt
```


<p><small>Project based on the <a target="_blank" href="https://drivendata.github.io/cookiecutter-data-science/">cookiecutter data science project template</a>. #cookiecutterdatascience</small></p>


* DOWNLOAD DRAM DATASET
```
wget -P  ./data/raw https://faculty.runi.ac.il/arik/site/artseg/DRAM_processed.zip
unzip ./data/raw/DRAM_processed.zip -d ./data/raw
unrar x ./data/raw/DRAM_processed.rar ./data/raw
```


* PROMPT ENCODER PRETRAINING
To train the prompt encoder on CINECA, you can run the command 
```
sbatch pretrain_pe_parallel
```
Then, once the pre-training phase is completed, move the checkpoint from the out directory to chrckpoint running:
```
cp path/to/out/dir/pytorch_model_1.bin path/to/checkpoint/dir
cd path/to/checkpoint/dir/
mv pytorch_model_1.bin model.bin
<<<<<<< HEAD
```
=======
```
Finally, you can train LabelAnything model by running the command:
```
python3 experiment --parameters="parameters/COCO_vit.yaml"
```
If you extracted the embeddings you can run the command:
```
python3 experiment --parameters="parameters/COCO.yaml"
```
If you have a multi GPU machine, you can run the command:
``` 
accelerate launch --multi_gpu main.py experiment --parameters="parameters/COCO.yaml"
accelerate launch --multi_gpu main.py experiment --parameters="parameters/COCO_vit.yaml"  
```

#### Set up the pretrained weights

You can download the pretrained weights from the following links:
Fold 0: https://drive.google.com/file/d/1aTyBM1geU28tZU-KhIEV8k5FBGZUQuRD/view?usp=drive_link
Fold 1: https://drive.google.com/file/d/1UbVGSxSWVC947g8-GCGVf9btvLzNh2SA/view?usp=drive_link
Fold 2: https://drive.google.com/file/d/12d-dPq5Wjz5YakymTEefnzC__1YTq9ue/view?usp=drive_link
Fold 3: https://drive.google.com/file/d/1EVYhVP3H82LN7HP3zMDFskchbGfWND0H/view?usp=drive_link

Create the folders for the weights
```bash
# Fold 0
mkdir -p wandb/offline-run-20240306_195048-n9623ye5/files/best
# Fold 1
mkdir -p wandb/offline-run-20240306_214217-3ndl7had/files/best
# Fold 2
mkdir -p wandb/offline-run-20240306_214216-b3wov30u/files/best
# Fold 3
mkdir -p wandb/offline-run-20240306_214216-cwrjbktc/files/best
```
Move each weight to the corresponding folder

```bash
# Fold 0
mv pytorch_model_0.bin wandb/offline-run-20240306_195048-n9623ye5/files/best/pytorch_model.bin
# Fold 1
mv pytorch_model_1.bin wandb/offline-run-20240306_214217-3ndl7had/files/best/pytorch_model.bin
# Fold 2
mv pytorch_model_2.bin wandb/offline-run-20240306_214216-b3wov30u/files/best/pytorch_model.bin
# Fold 3
mv pytorch_model_3.bin wandb/offline-run-20240306_214216-cwrjbktc/files/best/pytorch_model.bin
```

Run the validations
```bash
# Fold 0
python3 validate.py --parameters="parameters_validation/COCO_Fold0.yaml"
# Fold 1
python3 validate.py --parameters="parameters_validation/COCO_Fold1.yaml"
# Fold 2
python3 validate.py --parameters="parameters_validation/COCO_Fold2.yaml"
# Fold 3
python3 validate.py --parameters="parameters_validation/COCO_Fold3.yaml"
``` 
>>>>>>> 90ea49bf
<|MERGE_RESOLUTION|>--- conflicted
+++ resolved
@@ -80,9 +80,9 @@
 python main.py preprocess --encoder vit_b --checkpoint checkpoints/sam_vit_b_01ec64.pth --use_sam_checkpoint --directory data/coco/train_val_2017 --batch_size 16 --num_workers=8 --outfolder data/coco/vit_sam_embeddings/last_hidden_state --last_block_dir data/coco/vit_sam_embeddings/last_block_state
 ```
 
-## Train (Optional)
-
-You can train LabelAnything model by running the command:
+## Train and Test
+
+You can train LabelAnything model on COCO-20i by running the command:
 
 ```bash
 python main.py experiment --parameters="parameters/COCO_vit.yaml"
@@ -93,6 +93,8 @@
 ```bash
 python main.py experiment --parameters="parameters/COCO.yaml"
 ```
+
+By default, four training processes will be launched sequentially, one for each fold of the 4-fold cross-validation. It is possible to launch only interesting training by deleting them from the `other_grids` section of the parameter file. Remember to also change the `val_fold_idx` in the `parameters.dataset` section to the fold you want to validate, which will be executed at the beginning. If you start a model training, you don't need to run the the validation step, as it is already included in the training process.
 
 If you have a multi GPU machine, you can run the command:
 
@@ -101,9 +103,22 @@
 accelerate launch --multi_gpu main.py experiment --parameters="parameters/COCO_vit.yaml"  
 ```
 
+Experiments are tracked using [Weights & Biases](https://wandb.ai/site). The resulting run files are stored in the `offline/wandb/run-<date>-<run_id>` directory. Model weights for the specific run are saved in the `files` subdirectory of the run folder.
+
+
 ## Test
 
+To protect anonimity, our pretrained models are not available for download. Model weights will be available upon acceptance.
+
 ## Demo
+
+If you have trained the model and want to use it in an interactive way to segment images, you can run the following command:
+
+```bash
+python -m streamlit run label_anything/demo/streamlit.py
+```
+
+In the web interface, enter the Weights & Biases run id of the model you want to use. Currently, the demo only supports box annotations. You will be asked to enter a query image, class names, and support images with prompts.
 
 ## Project Organization
 
@@ -152,6 +167,8 @@
 
 --------
 
+## Old Stuff
+
 * HOW TO CREATE A VENV FOR CINECA
 - we need to add another file for cineca requirements
 ```
@@ -193,65 +210,4 @@
 cp path/to/out/dir/pytorch_model_1.bin path/to/checkpoint/dir
 cd path/to/checkpoint/dir/
 mv pytorch_model_1.bin model.bin
-<<<<<<< HEAD
-```
-=======
-```
-Finally, you can train LabelAnything model by running the command:
-```
-python3 experiment --parameters="parameters/COCO_vit.yaml"
-```
-If you extracted the embeddings you can run the command:
-```
-python3 experiment --parameters="parameters/COCO.yaml"
-```
-If you have a multi GPU machine, you can run the command:
-``` 
-accelerate launch --multi_gpu main.py experiment --parameters="parameters/COCO.yaml"
-accelerate launch --multi_gpu main.py experiment --parameters="parameters/COCO_vit.yaml"  
-```
-
-#### Set up the pretrained weights
-
-You can download the pretrained weights from the following links:
-Fold 0: https://drive.google.com/file/d/1aTyBM1geU28tZU-KhIEV8k5FBGZUQuRD/view?usp=drive_link
-Fold 1: https://drive.google.com/file/d/1UbVGSxSWVC947g8-GCGVf9btvLzNh2SA/view?usp=drive_link
-Fold 2: https://drive.google.com/file/d/12d-dPq5Wjz5YakymTEefnzC__1YTq9ue/view?usp=drive_link
-Fold 3: https://drive.google.com/file/d/1EVYhVP3H82LN7HP3zMDFskchbGfWND0H/view?usp=drive_link
-
-Create the folders for the weights
-```bash
-# Fold 0
-mkdir -p wandb/offline-run-20240306_195048-n9623ye5/files/best
-# Fold 1
-mkdir -p wandb/offline-run-20240306_214217-3ndl7had/files/best
-# Fold 2
-mkdir -p wandb/offline-run-20240306_214216-b3wov30u/files/best
-# Fold 3
-mkdir -p wandb/offline-run-20240306_214216-cwrjbktc/files/best
-```
-Move each weight to the corresponding folder
-
-```bash
-# Fold 0
-mv pytorch_model_0.bin wandb/offline-run-20240306_195048-n9623ye5/files/best/pytorch_model.bin
-# Fold 1
-mv pytorch_model_1.bin wandb/offline-run-20240306_214217-3ndl7had/files/best/pytorch_model.bin
-# Fold 2
-mv pytorch_model_2.bin wandb/offline-run-20240306_214216-b3wov30u/files/best/pytorch_model.bin
-# Fold 3
-mv pytorch_model_3.bin wandb/offline-run-20240306_214216-cwrjbktc/files/best/pytorch_model.bin
-```
-
-Run the validations
-```bash
-# Fold 0
-python3 validate.py --parameters="parameters_validation/COCO_Fold0.yaml"
-# Fold 1
-python3 validate.py --parameters="parameters_validation/COCO_Fold1.yaml"
-# Fold 2
-python3 validate.py --parameters="parameters_validation/COCO_Fold2.yaml"
-# Fold 3
-python3 validate.py --parameters="parameters_validation/COCO_Fold3.yaml"
-``` 
->>>>>>> 90ea49bf
+```