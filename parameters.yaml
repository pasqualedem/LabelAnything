--- conflicted
+++ resolved
@@ -73,11 +73,7 @@
       max_points_per_annotation: [10]
       load_gts: [True]
   dataloader:
-<<<<<<< HEAD
-    num_workers: [28]
-=======
     num_workers: [24]
->>>>>>> ad078096
     prefetch_factor: [2]
     possible_batch_example_nums: [[[2, 8], [4, 4], [8, 2], [16, 1]]]
 
